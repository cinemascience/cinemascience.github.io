<!DOCTYPE HTML>
<!--
	Ion by TEMPLATED
	templated.co @templatedco
	Released for free under the Creative Commons Attribution 3.0 license (templated.co/license)
-->
<html>
	<head>
<<<<<<< HEAD
		<title>Cinema Examples</title>
		<link rel="shortcut icon" type="image/png" href="images/cinemascience_mark.png" />
=======
		<title>Cinema Examples </title>
		<link rel="shortcut icon" type="image/png" href="images/CinemaScience_mark.png" />
>>>>>>> 6bd9678e
		<meta http-equiv="content-type" content="text/html; charset=utf-8" />
		<meta name="description" content="" />
		<meta name="keywords" content="" />
		<!--[if lte IE 8]><script src="js/html5shiv.js"></script><![endif]-->
		<script src="js/jquery.min.js"></script>
		<script src="js/skel.min.js"></script>
		<script src="js/skel-layers.min.js"></script>
		<script src="js/init.js"></script>
		<noscript>
			<link rel="stylesheet" href="css/skel.css" />
			<link rel="stylesheet" href="css/style.css" />
			<link rel="stylesheet" href="css/style-xlarge.css" />
		</noscript>
	</head>
	<body id="top">

		<!-- Header -->
			<header id="header" class="skel-layers-fixed">
				<h1><a href="https://github.com/CinemaScience"><img src="images/CinemaScience_mark_fullword.png" atl="CinemaScience" /></a></h1>
				<nav id="nav">
					<ul>
						<li><a href="index.html">Home</a></li>
						<li><a href="overview.html">Overview</a></li>
						<li><a href="examples.html">Examples</a></li>
                        <!--
						<li><a href="downloads.html">Downloads</a></li>
						<li><a href="tutorials.html">Tutorials</a><li>
						<li><a href="publications.html">Publications</a></li>
<<<<<<< HEAD
						<li><a href="https://cinemasciencewebsite.readthedocs.io">Documentation</a></li>
                        -->
=======
						<li><a href="https://CinemaSciencewebsite.readthedocs.io">Documentation</a></li>
>>>>>>> 6bd9678e
						<li><a href="gethelp.html" class="button special">Get Help</a></li>
					</ul>
				</nav>
			</header>

		<!-- Main -->
			<section id="main" class="wrapper style1">
				<header class="major">
					<h2>Cinema Examples</h2>
<<<<<<< HEAD
                    <center><p>There are three main ways of using Cinema that are supported by the Cinema team and our partners. Here are examples of each.</p></center>
				</header>
				<div class="container">

<hr/>
<section> <!-- viewer applications  -->
<h2>Spreadsheet Examples</h2>
<table>
<tr>
<td><img src="images/spreadsheet_thumbnail.png" width=200 /></td>
<td style="vertical-align:top">
Scientists often compile data about experiments in a table that maps
parameters to results. These can easily be converted into a Cinema
database. 
Download examples of spreadsheet-based databases from <a href="https://cinemascience.org/cinema_examples/cinema-spreadsheet-tutorial.zip">Cinema Examples</a>.
</td>
</tr>
</table>
</section>

<hr/>
<section> <!-- viewer applications  -->
<h2>Application Export Examples</h2>
<table>
<tr>
<td><img src="images/application_export_thumbnail.png" width=200 /></td>
<td style="vertical-align:top">
Common analysis and visualization applications can output Cinema databases of whatever is being visualized. This results in a Cinema database that is ready to view.
Download examples of application export databases from <a href="https://cinemascience.org/cinema_examples/cinema-nyx-tutorial.zip">Cinema Examples</a>.
</td>
</tr>
</table>
</section>

<hr/>
<section> <!-- viewer applications  -->
<h2>In-situ Export Example</h2>
<p>For in-situ analysis workflows, capabilites can be integrated into science codes so that Cinema databases can be directly output from the simulation during execution. One supported way of doing this is through <a href="https://github.com/Alpine-DAV/ascent">ASCENT</a>. These in-situ workflows can be complex, so we support a repository of reproducible workflows through the <a href="https://github.com/pantheonscience">Pantheon project</a>. The Pantheon project provides: 
</p>

<ul>
    <li><bold>A permanent working record of milestones.</bold> These workflows serve both as records of milestone work, and examples for future work.</li>
    <li><bold> A set of reproducible workflow examples. </bold> Creating ECP-based workflows is complex, so working examples are a valuable product. We provide these examples as records of milestones, examples for experimentation and learning, and records of functioning workflows. </li>
    <li><bold>Reproducibility for exploratory research.</bold> Early software development efforts have unique build requirements and suffer from inconsistent versioning practices. The focus of Pantheon is to capture the state of a working experiment, to demonstrate a proof of concept.</li>
</section>

Download examples of end-to-end workflows at the <a href="https://github.com/pantheonscience">Pantheon project page</a>.


				</div> <!-- end container  -->
			</section>  <!-- end full downloads section -->
=======

					<p>These examples explore the different modes of Cinema.  Cinema:Compare allows the user to interactively view pre-rendered images -- similar to the way a user may view the data in a visualization application (e.g. ParaView or VisIt).  It can be used in an interactive mode with a single database or by bringing in two or more databases that can be manipulated in tandem to interactively compare multiple data sets.  Cinema:Explorer is a parallel coordinates approach to interactive data exploration.  The user can select data and, through different Cinema components, highlight images, scatterplots, or specialized views of the data.  Cinema:Scope is a Qt-based crossplatform viewer that allows the user to interactively interact with the images.  Similar to Cinema:Compare, it allows the user to interactively explore data artifacts but includes intuitive mouse controls.  Cinema:Scope also allows the user to choose between available image sets.  </p>

				</header>
				<div id="examples" class="container">

					<section>  <!-- first row -->
<!--						<p>This page contains videos showing instances of exploring each of the Cinema database Specs.  </p> -->
					</section>

					 <hr class="major" />
	 					<div class="row">

							<div class="4u"> <!-- first  -->
								<section class="special">
									<h3>Cinema:Compare - Single </h3>
									<p>Cinema:Compare can be used with a single database, here an MPAS-Ocean simulation of ocean eddies. The Cinema database includes a series of pre-rendered images.  UI sliders allow the viewer to rotate the globe in phi and theta and see the eddies flow over time.</p>
									<video class="image fit" controls>
									  <source src="videos/CinemaInteractiveMPAS.mp4" type="video/mp4">
									  Your browser does not support HTML5 video.
									</video>
								</section>
							</div> <!-- Close div class=4u first one -->

						<div class="4u"> <!-- second  -->
							<section class="special">
								<h3>Cinema:Compare</h3>
								<p>Cinema:Compare can also be used to view multiple databases.  In this plasma accelerator simulation (left) regularly spaced isosurfaces are compared to (right) a topological approach to identify important isosurfaces.  The two Cinema databases can be explored and compared in tandem. </p>
								<video class="image fit" controls>
									<source src="videos/CinemaComparisonWarp.mp4" type="video/mp4">
									Your browser does not support HTML5 video.
								</video>
							</section>
						</div> <!-- Close div class=4u second one -->


						<div class="4u">  <!-- third  -->
							<section class="special">
								<h3>Cinema:Explorer</h3>
								<p>
									Cinema:Explorer is used to view a dark matter halo simulation database.  The parallel coordinates view can be used to select images with similar properties.  The scatterplot can be used to explore correlations between variables. This viewer allows a range of analysis approaches.
								</p>
								<video class="image fit" controls>
									<source src="videos/NyxExplorerDemo.mp4" type="video/mp4">
									Your browser does not support HTML5 video.
								</video>
							</section>
						</div> <!-- Close div class=4u third one -->

					</div> <!-- Close div first row of three objects -->
					<hr class="major" />

	 			  <div class="row">

						<div class="4u"> <!-- fourth  -->
							<section class="special">
								<h3>Cinema:Scope </h3>
								<p>
									Cross-platform viewer Cinema:Scope allows interactive exploration with sliders or via intuitive mouse controls and the ability to switch between sets of data artifacts or images.
								</p>
								<video class="image fit" controls>
									<source src="videos/CinemaScopeMPAS.mp4" type="video/mp4">
									Your browser does not support HTML5 video.
								</video>
							</section>
						</div> <!-- Close div class=4u fourth one -->

						<div class="4u"> <!-- fourth  -->
							<section class="special">
								<h3>CVLIB </h3>
								<p>
									CVLIB is a library which provides a JavaScript API to Spec A Cinema databases for visualization in the browser.  An example can be found at the <a href="http://portal.nersc.gov/project/visit/larsen/cinema/rad_kh/cinema.html">NERSC Science portal </a>.
									<img src="images/cvlibRoverExample.png" atl="Browser based Cinema Viewer" class="image fit"/>
							</p>

							</section>
						</div> <!-- Close div class=4u fourth one -->

						<div class="4u"> <!-- fifth  -->
							<section class="special">
								<h3>Browser-based Viewer </h3>
								<p>This browser-based Cinema viewer can be used to explore a set of online science-based Cinema examples.  The browser-based viewer is currently based on Spec A (JSON-defined) databases.  </p>
								<img src="images/viewerBrowser.png" atl="Browser based Cinema Viewer" class="image fit"/>
								<ul class="actions">
									<li><a href="http://cinemaviewer.org/" class="button alt">Cinema Browser Viewer</a></li>
								</ul>
							</section>
						</div> <!-- Close div class=4u fifth one -->
					</div> <!-- Close div class=row -->

				</div> <!-- Close div examples -->

			</section> <!-- Close section main -->
>>>>>>> 6bd9678e

			<!-- Footer -->
				<footer id="footer">
					<div class="container">
						<div class="row double">
							<div class="6u">
								<div class="row collapse-at-2">
									<div class="6u">
										<h3>Useful Links</h3>
										<ul class="alt">
											<li><a href="http://dsscale.org/">Data Science at Scale</a></li>
											<li><a href="http://www.lanl.gov/">Los Alamos National Laboratory</a></li>
											<li><a href="https://www.exascaleproject.org/">Exascale Computing Project</a></li>
											<li></li>
										</ul>
									</div>
									<div class="6u">
										<h3>Our Partners and Sponsors</h3>
										<ul class="alt">
											<li><a href="https://www.paraview.org/">ParaView</a></li>
											<li><a href="https://visit.llnl.gov/">VisIt</a></li>
											<li><a href="https://science.energy.gov/">Dept. of Energy Office of Science</a></li>
											<li><a href="https://nnsa.energy.gov/">National Nuclear Security Administration</a></li>
										</ul>
									</div>
								</div>
							</div>
							<div class="6u">
								<h2>Cinema Science </h2>
								<p>Cinema is developed by the Data Science at Scale team at Los Alamos National Laboratory.  We welcome contributions from users in the Cinema community, just head over to the  <a href="https://github.com/CinemaScience">Cinema Science Github. </a> </p>
							</div>
						</div>
						<ul class="copyright">
							<li><a href="https://github.com/CinemaScience">Cinema Science Github </a></li>
							<li>Based on the Ion template from: <a href="http://templated.co">TEMPLATED</a></li>
						</ul>
					</div>
				</footer>

	</body>
</html>
<|MERGE_RESOLUTION|>--- conflicted
+++ resolved
@@ -1,246 +1,141 @@
-<!DOCTYPE HTML>
-<!--
-	Ion by TEMPLATED
-	templated.co @templatedco
-	Released for free under the Creative Commons Attribution 3.0 license (templated.co/license)
--->
-<html>
-	<head>
-<<<<<<< HEAD
-		<title>Cinema Examples</title>
-		<link rel="shortcut icon" type="image/png" href="images/cinemascience_mark.png" />
-=======
-		<title>Cinema Examples </title>
-		<link rel="shortcut icon" type="image/png" href="images/CinemaScience_mark.png" />
->>>>>>> 6bd9678e
-		<meta http-equiv="content-type" content="text/html; charset=utf-8" />
-		<meta name="description" content="" />
-		<meta name="keywords" content="" />
-		<!--[if lte IE 8]><script src="js/html5shiv.js"></script><![endif]-->
-		<script src="js/jquery.min.js"></script>
-		<script src="js/skel.min.js"></script>
-		<script src="js/skel-layers.min.js"></script>
-		<script src="js/init.js"></script>
-		<noscript>
-			<link rel="stylesheet" href="css/skel.css" />
-			<link rel="stylesheet" href="css/style.css" />
-			<link rel="stylesheet" href="css/style-xlarge.css" />
-		</noscript>
-	</head>
-	<body id="top">
-
-		<!-- Header -->
-			<header id="header" class="skel-layers-fixed">
-				<h1><a href="https://github.com/CinemaScience"><img src="images/CinemaScience_mark_fullword.png" atl="CinemaScience" /></a></h1>
-				<nav id="nav">
-					<ul>
-						<li><a href="index.html">Home</a></li>
-						<li><a href="overview.html">Overview</a></li>
-						<li><a href="examples.html">Examples</a></li>
-                        <!--
-						<li><a href="downloads.html">Downloads</a></li>
-						<li><a href="tutorials.html">Tutorials</a><li>
-						<li><a href="publications.html">Publications</a></li>
-<<<<<<< HEAD
-						<li><a href="https://cinemasciencewebsite.readthedocs.io">Documentation</a></li>
-                        -->
-=======
-						<li><a href="https://CinemaSciencewebsite.readthedocs.io">Documentation</a></li>
->>>>>>> 6bd9678e
-						<li><a href="gethelp.html" class="button special">Get Help</a></li>
-					</ul>
-				</nav>
-			</header>
-
-		<!-- Main -->
-			<section id="main" class="wrapper style1">
-				<header class="major">
-					<h2>Cinema Examples</h2>
-<<<<<<< HEAD
-                    <center><p>There are three main ways of using Cinema that are supported by the Cinema team and our partners. Here are examples of each.</p></center>
-				</header>
-				<div class="container">
-
-<hr/>
-<section> <!-- viewer applications  -->
-<h2>Spreadsheet Examples</h2>
-<table>
-<tr>
-<td><img src="images/spreadsheet_thumbnail.png" width=200 /></td>
-<td style="vertical-align:top">
-Scientists often compile data about experiments in a table that maps
-parameters to results. These can easily be converted into a Cinema
-database. 
-Download examples of spreadsheet-based databases from <a href="https://cinemascience.org/cinema_examples/cinema-spreadsheet-tutorial.zip">Cinema Examples</a>.
-</td>
-</tr>
-</table>
-</section>
-
-<hr/>
-<section> <!-- viewer applications  -->
-<h2>Application Export Examples</h2>
-<table>
-<tr>
-<td><img src="images/application_export_thumbnail.png" width=200 /></td>
-<td style="vertical-align:top">
-Common analysis and visualization applications can output Cinema databases of whatever is being visualized. This results in a Cinema database that is ready to view.
-Download examples of application export databases from <a href="https://cinemascience.org/cinema_examples/cinema-nyx-tutorial.zip">Cinema Examples</a>.
-</td>
-</tr>
-</table>
-</section>
-
-<hr/>
-<section> <!-- viewer applications  -->
-<h2>In-situ Export Example</h2>
-<p>For in-situ analysis workflows, capabilites can be integrated into science codes so that Cinema databases can be directly output from the simulation during execution. One supported way of doing this is through <a href="https://github.com/Alpine-DAV/ascent">ASCENT</a>. These in-situ workflows can be complex, so we support a repository of reproducible workflows through the <a href="https://github.com/pantheonscience">Pantheon project</a>. The Pantheon project provides: 
-</p>
-
-<ul>
-    <li><bold>A permanent working record of milestones.</bold> These workflows serve both as records of milestone work, and examples for future work.</li>
-    <li><bold> A set of reproducible workflow examples. </bold> Creating ECP-based workflows is complex, so working examples are a valuable product. We provide these examples as records of milestones, examples for experimentation and learning, and records of functioning workflows. </li>
-    <li><bold>Reproducibility for exploratory research.</bold> Early software development efforts have unique build requirements and suffer from inconsistent versioning practices. The focus of Pantheon is to capture the state of a working experiment, to demonstrate a proof of concept.</li>
-</section>
-
-Download examples of end-to-end workflows at the <a href="https://github.com/pantheonscience">Pantheon project page</a>.
-
-
-				</div> <!-- end container  -->
-			</section>  <!-- end full downloads section -->
-=======
-
-					<p>These examples explore the different modes of Cinema.  Cinema:Compare allows the user to interactively view pre-rendered images -- similar to the way a user may view the data in a visualization application (e.g. ParaView or VisIt).  It can be used in an interactive mode with a single database or by bringing in two or more databases that can be manipulated in tandem to interactively compare multiple data sets.  Cinema:Explorer is a parallel coordinates approach to interactive data exploration.  The user can select data and, through different Cinema components, highlight images, scatterplots, or specialized views of the data.  Cinema:Scope is a Qt-based crossplatform viewer that allows the user to interactively interact with the images.  Similar to Cinema:Compare, it allows the user to interactively explore data artifacts but includes intuitive mouse controls.  Cinema:Scope also allows the user to choose between available image sets.  </p>
-
-				</header>
-				<div id="examples" class="container">
-
-					<section>  <!-- first row -->
-<!--						<p>This page contains videos showing instances of exploring each of the Cinema database Specs.  </p> -->
-					</section>
-
-					 <hr class="major" />
-	 					<div class="row">
-
-							<div class="4u"> <!-- first  -->
-								<section class="special">
-									<h3>Cinema:Compare - Single </h3>
-									<p>Cinema:Compare can be used with a single database, here an MPAS-Ocean simulation of ocean eddies. The Cinema database includes a series of pre-rendered images.  UI sliders allow the viewer to rotate the globe in phi and theta and see the eddies flow over time.</p>
-									<video class="image fit" controls>
-									  <source src="videos/CinemaInteractiveMPAS.mp4" type="video/mp4">
-									  Your browser does not support HTML5 video.
-									</video>
-								</section>
-							</div> <!-- Close div class=4u first one -->
-
-						<div class="4u"> <!-- second  -->
-							<section class="special">
-								<h3>Cinema:Compare</h3>
-								<p>Cinema:Compare can also be used to view multiple databases.  In this plasma accelerator simulation (left) regularly spaced isosurfaces are compared to (right) a topological approach to identify important isosurfaces.  The two Cinema databases can be explored and compared in tandem. </p>
-								<video class="image fit" controls>
-									<source src="videos/CinemaComparisonWarp.mp4" type="video/mp4">
-									Your browser does not support HTML5 video.
-								</video>
-							</section>
-						</div> <!-- Close div class=4u second one -->
-
-
-						<div class="4u">  <!-- third  -->
-							<section class="special">
-								<h3>Cinema:Explorer</h3>
-								<p>
-									Cinema:Explorer is used to view a dark matter halo simulation database.  The parallel coordinates view can be used to select images with similar properties.  The scatterplot can be used to explore correlations between variables. This viewer allows a range of analysis approaches.
-								</p>
-								<video class="image fit" controls>
-									<source src="videos/NyxExplorerDemo.mp4" type="video/mp4">
-									Your browser does not support HTML5 video.
-								</video>
-							</section>
-						</div> <!-- Close div class=4u third one -->
-
-					</div> <!-- Close div first row of three objects -->
-					<hr class="major" />
-
-	 			  <div class="row">
-
-						<div class="4u"> <!-- fourth  -->
-							<section class="special">
-								<h3>Cinema:Scope </h3>
-								<p>
-									Cross-platform viewer Cinema:Scope allows interactive exploration with sliders or via intuitive mouse controls and the ability to switch between sets of data artifacts or images.
-								</p>
-								<video class="image fit" controls>
-									<source src="videos/CinemaScopeMPAS.mp4" type="video/mp4">
-									Your browser does not support HTML5 video.
-								</video>
-							</section>
-						</div> <!-- Close div class=4u fourth one -->
-
-						<div class="4u"> <!-- fourth  -->
-							<section class="special">
-								<h3>CVLIB </h3>
-								<p>
-									CVLIB is a library which provides a JavaScript API to Spec A Cinema databases for visualization in the browser.  An example can be found at the <a href="http://portal.nersc.gov/project/visit/larsen/cinema/rad_kh/cinema.html">NERSC Science portal </a>.
-									<img src="images/cvlibRoverExample.png" atl="Browser based Cinema Viewer" class="image fit"/>
-							</p>
-
-							</section>
-						</div> <!-- Close div class=4u fourth one -->
-
-						<div class="4u"> <!-- fifth  -->
-							<section class="special">
-								<h3>Browser-based Viewer </h3>
-								<p>This browser-based Cinema viewer can be used to explore a set of online science-based Cinema examples.  The browser-based viewer is currently based on Spec A (JSON-defined) databases.  </p>
-								<img src="images/viewerBrowser.png" atl="Browser based Cinema Viewer" class="image fit"/>
-								<ul class="actions">
-									<li><a href="http://cinemaviewer.org/" class="button alt">Cinema Browser Viewer</a></li>
-								</ul>
-							</section>
-						</div> <!-- Close div class=4u fifth one -->
-					</div> <!-- Close div class=row -->
-
-				</div> <!-- Close div examples -->
-
-			</section> <!-- Close section main -->
->>>>>>> 6bd9678e
-
-			<!-- Footer -->
-				<footer id="footer">
-					<div class="container">
-						<div class="row double">
-							<div class="6u">
-								<div class="row collapse-at-2">
-									<div class="6u">
-										<h3>Useful Links</h3>
-										<ul class="alt">
-											<li><a href="http://dsscale.org/">Data Science at Scale</a></li>
-											<li><a href="http://www.lanl.gov/">Los Alamos National Laboratory</a></li>
-											<li><a href="https://www.exascaleproject.org/">Exascale Computing Project</a></li>
-											<li></li>
-										</ul>
-									</div>
-									<div class="6u">
-										<h3>Our Partners and Sponsors</h3>
-										<ul class="alt">
-											<li><a href="https://www.paraview.org/">ParaView</a></li>
-											<li><a href="https://visit.llnl.gov/">VisIt</a></li>
-											<li><a href="https://science.energy.gov/">Dept. of Energy Office of Science</a></li>
-											<li><a href="https://nnsa.energy.gov/">National Nuclear Security Administration</a></li>
-										</ul>
-									</div>
-								</div>
-							</div>
-							<div class="6u">
-								<h2>Cinema Science </h2>
-								<p>Cinema is developed by the Data Science at Scale team at Los Alamos National Laboratory.  We welcome contributions from users in the Cinema community, just head over to the  <a href="https://github.com/CinemaScience">Cinema Science Github. </a> </p>
-							</div>
-						</div>
-						<ul class="copyright">
-							<li><a href="https://github.com/CinemaScience">Cinema Science Github </a></li>
-							<li>Based on the Ion template from: <a href="http://templated.co">TEMPLATED</a></li>
-						</ul>
-					</div>
-				</footer>
-
-	</body>
-</html>
+<!DOCTYPE HTML>
+<!--
+	Ion by TEMPLATED
+	templated.co @templatedco
+	Released for free under the Creative Commons Attribution 3.0 license (templated.co/license)
+-->
+<html>
+	<head>
+		<title>Cinema Examples</title>
+		<link rel="shortcut icon" type="image/png" href="images/cinemascience_mark.png" />
+		<meta http-equiv="content-type" content="text/html; charset=utf-8" />
+		<meta name="description" content="" />
+		<meta name="keywords" content="" />
+		<!--[if lte IE 8]><script src="js/html5shiv.js"></script><![endif]-->
+		<script src="js/jquery.min.js"></script>
+		<script src="js/skel.min.js"></script>
+		<script src="js/skel-layers.min.js"></script>
+		<script src="js/init.js"></script>
+		<noscript>
+			<link rel="stylesheet" href="css/skel.css" />
+			<link rel="stylesheet" href="css/style.css" />
+			<link rel="stylesheet" href="css/style-xlarge.css" />
+		</noscript>
+	</head>
+	<body id="top">
+
+		<!-- Header -->
+			<header id="header" class="skel-layers-fixed">
+				<h1><a href="https://github.com/CinemaScience"><img src="images/CinemaScience_mark_fullword.png" atl="CinemaScience" /></a></h1>
+				<nav id="nav">
+					<ul>
+						<li><a href="index.html">Home</a></li>
+						<li><a href="overview.html">Overview</a></li>
+						<li><a href="examples.html">Examples</a></li>
+                        <!--
+						<li><a href="downloads.html">Downloads</a></li>
+						<li><a href="tutorials.html">Tutorials</a><li>
+						<li><a href="publications.html">Publications</a></li>
+						<li><a href="https://cinemasciencewebsite.readthedocs.io">Documentation</a></li>
+                        -->
+						<li><a href="gethelp.html" class="button special">Get Help</a></li>
+					</ul>
+				</nav>
+			</header>
+
+		<!-- Main -->
+			<section id="main" class="wrapper style1">
+				<header class="major">
+					<h2>Cinema Examples</h2>
+                    <center><p>There are three main ways of using Cinema that are supported by the Cinema team and our partners. Here are examples of each.</p></center>
+				</header>
+				<div class="container">
+
+<hr/>
+<section> <!-- viewer applications  -->
+<h2>Spreadsheet Examples</h2>
+<table>
+<tr>
+<td><img src="images/spreadsheet_thumbnail.png" width=200 /></td>
+<td style="vertical-align:top">
+Scientists often compile data about experiments in a table that maps
+parameters to results. These can easily be converted into a Cinema
+database. 
+Download examples of spreadsheet-based databases from <a href="https://cinemascience.org/cinema_examples/cinema-spreadsheet-tutorial.zip">Cinema Examples</a>.
+</td>
+</tr>
+</table>
+</section>
+
+<hr/>
+<section> <!-- viewer applications  -->
+<h2>Application Export Examples</h2>
+<table>
+<tr>
+<td><img src="images/application_export_thumbnail.png" width=200 /></td>
+<td style="vertical-align:top">
+Common analysis and visualization applications can output Cinema databases of whatever is being visualized. This results in a Cinema database that is ready to view.
+Download examples of application export databases from <a href="https://cinemascience.org/cinema_examples/cinema-nyx-tutorial.zip">Cinema Examples</a>.
+</td>
+</tr>
+</table>
+</section>
+
+<hr/>
+<section> <!-- viewer applications  -->
+<h2>In-situ Export Example</h2>
+<p>For in-situ analysis workflows, capabilites can be integrated into science codes so that Cinema databases can be directly output from the simulation during execution. One supported way of doing this is through <a href="https://github.com/Alpine-DAV/ascent">ASCENT</a>. These in-situ workflows can be complex, so we support a repository of reproducible workflows through the <a href="https://github.com/pantheonscience">Pantheon project</a>. The Pantheon project provides: 
+</p>
+
+<ul>
+    <li><bold>A permanent working record of milestones.</bold> These workflows serve both as records of milestone work, and examples for future work.</li>
+    <li><bold> A set of reproducible workflow examples. </bold> Creating ECP-based workflows is complex, so working examples are a valuable product. We provide these examples as records of milestones, examples for experimentation and learning, and records of functioning workflows. </li>
+    <li><bold>Reproducibility for exploratory research.</bold> Early software development efforts have unique build requirements and suffer from inconsistent versioning practices. The focus of Pantheon is to capture the state of a working experiment, to demonstrate a proof of concept.</li>
+</section>
+
+Download examples of end-to-end workflows at the <a href="https://github.com/pantheonscience">Pantheon project page</a>.
+
+
+				</div> <!-- end container  -->
+			</section>  <!-- end full downloads section -->
+
+			<!-- Footer -->
+				<footer id="footer">
+					<div class="container">
+						<div class="row double">
+							<div class="6u">
+								<div class="row collapse-at-2">
+									<div class="6u">
+										<h3>Useful Links</h3>
+										<ul class="alt">
+											<li><a href="http://dsscale.org/">Data Science at Scale</a></li>
+											<li><a href="http://www.lanl.gov/">Los Alamos National Laboratory</a></li>
+											<li><a href="https://www.exascaleproject.org/">Exascale Computing Project</a></li>
+											<li></li>
+										</ul>
+									</div>
+									<div class="6u">
+										<h3>Our Partners and Sponsors</h3>
+										<ul class="alt">
+											<li><a href="https://www.paraview.org/">ParaView</a></li>
+											<li><a href="https://visit.llnl.gov/">VisIt</a></li>
+											<li><a href="https://science.energy.gov/">Dept. of Energy Office of Science</a></li>
+											<li><a href="https://nnsa.energy.gov/">National Nuclear Security Administration</a></li>
+										</ul>
+									</div>
+								</div>
+							</div>
+							<div class="6u">
+								<h2>Cinema Science </h2>
+								<p>Cinema is developed by the Data Science at Scale team at Los Alamos National Laboratory.  We welcome contributions from users in the Cinema community, just head over to the  <a href="https://github.com/CinemaScience">Cinema Science Github. </a> </p>
+							</div>
+						</div>
+						<ul class="copyright">
+							<li><a href="https://github.com/CinemaScience">Cinema Science Github </a></li>
+							<li>Based on the Ion template from: <a href="http://templated.co">TEMPLATED</a></li>
+						</ul>
+					</div>
+				</footer>
+
+	</body>
+</html>